--- conflicted
+++ resolved
@@ -1,25 +1,25 @@
 # """
 #     fit(model::MultistateModel; alg = "ml")
 
-# Fit a model. 
-# """ 
+# Fit a model.
+# """
 # function fit(model::MultistateModel; alg = "ml", nparticles = 100)
-    
+
 #     # if sample paths are fully observed, maximize the likelihood directly
 #     if all(model.data.obstype .== 1)
-        
+
 #         fitted = fit_exact(model)
 
 #     elseif all(model.data.obstype .== 2) & # Multistate Markov model, panel data, no censored state
-#         all(isa.(model.hazards, MultistateModels._Exponential) .|| 
+#         all(isa.(model.hazards, MultistateModels._Exponential) .||
 #             isa.(model.hazards, MultistateModels._ExponentialPH))
-        
+
 #         fitted = fit_markov_interval(model)
 
-#     elseif all(model.data.obstype .== 2) & 
-#         !all(isa.(model.hazards, MultistateModels._Exponential) .|| 
+#     elseif all(model.data.obstype .== 2) &
+#         !all(isa.(model.hazards, MultistateModels._Exponential) .||
 #              isa.(model.hazards, MultistateModels._ExponentialPH))
-        
+
 #         fitted = fit_semimarkov_interval(model; nparticles = nparticles)
 #     end
 
@@ -29,13 +29,13 @@
 #     # 2. Mixed panel + fully observed data, no censored states, semi-Markov process
 #         # Easy, just need to append fully observed parts of the path in proposal.
 #     # 3. Mixed panel + fully observed data, with censored states, semi-Markov process
-#         # Easy, just sample the censored state. 
+#         # Easy, just sample the censored state.
 #     # 4. Mixed panel + fully observed data, with censored states, Markov process
 #         # Medium complicated - marginalize over the possible states.
 
 #     # return fitted object
 #     return fitted
-# end 
+# end
 
 """
     fit(model::MultistateModel; constraints = nothing)
@@ -53,21 +53,21 @@
     # parse constraints, or not, and solve
     if isnothing(constraints)
         optf = OptimizationFunction(loglik, Optimization.AutoForwardDiff())
-        prob = OptimizationProblem(optf, parameters, ExactData(model, samplepaths)) 
-        sol  = solve(prob, Newton())  
+        prob = OptimizationProblem(optf, parameters, ExactData(model, samplepaths))
+        sol  = solve(prob, Newton())
     else
         # create constraint function and check that constraints are satisfied at the initial values
         consfun = parse_constraints(constraints.cons, model.hazards)
-        
+
         initcons = consfun(zeros(length(constraints.cons)), parameters, nothing)
         badcons = findall(initcons .< constraints.lcons .|| initcons .> constraints.ucons)
         if length(badcons) > 0
-            @error "Constraints $badcons are violated at the initial parameter values." 
+            @error "Constraints $badcons are violated at the initial parameter values."
         end
 
         optf = OptimizationFunction(loglik, Optimization.AutoForwardDiff(), cons = consfun)
-        prob = OptimizationProblem(optf, parameters, ExactData(model, samplepaths), lcons = constraints.lcons, ucons = constraints.ucons)   
-        sol  = solve(prob, IPNewton())  
+        prob = OptimizationProblem(optf, parameters, ExactData(model, samplepaths), lcons = constraints.lcons, ucons = constraints.ucons)
+        sol  = solve(prob, IPNewton())
     end
 
     # get hessian
@@ -111,28 +111,28 @@
     # parse constraints, or not, and solve
     if isnothing(constraints)
         optf = OptimizationFunction(loglik, Optimization.AutoForwardDiff())
-        prob = OptimizationProblem(optf, parameters, MPanelData(model, books)) 
-        sol  = solve(prob, Newton())  
+        prob = OptimizationProblem(optf, parameters, MPanelData(model, books))
+        sol  = solve(prob, Newton())
     else
         # create constraint function and check that constraints are satisfied at the initial values
         consfun = parse_constraints(constraints.cons, model.hazards)
-        
+
         initcons = consfun(zeros(length(constraints.cons)), parameters, nothing)
         badcons = findall(initcons .< constraints.lcons .|| initcons .> constraints.ucons)
         if length(badcons) > 0
-            @error "Constraints $badcons are violated at the initial parameter values." 
+            @error "Constraints $badcons are violated at the initial parameter values."
         end
 
         optf = OptimizationFunction(loglik, Optimization.AutoForwardDiff(), cons = consfun)
-        prob = OptimizationProblem(optf, parameters, MPanelData(model, books), lcons = constraints.lcons, ucons = constraints.ucons)   
-        sol  = solve(prob, IPNewton())  
+        prob = OptimizationProblem(optf, parameters, MPanelData(model, books), lcons = constraints.lcons, ucons = constraints.ucons)
+        sol  = solve(prob, IPNewton())
     end
 
     # get the variance-covariance matrix
     ll = pars -> loglik(pars, MPanelData(model, books); neg=false)
     gradient = ForwardDiff.gradient(ll, sol.u)
     vcov = pinv(.-ForwardDiff.hessian(ll, sol.u))
-    
+
     # wrap results
     return MultistateModelFitted(
         model.data,
@@ -154,13 +154,13 @@
 
 
 """
-fit(model::Union{MultistateSemiMarkovModel,MultistateSemiMarkovModelCensored}; 
+fit(model::Union{MultistateSemiMarkovModel,MultistateSemiMarkovModelCensored};
 constraints = nothing, npaths_initial = 10, npaths_max = 500, maxiter = 100, tol = 1e-4, α = 0.1, γ = 0.05, κ = 3,
     surrogate_parameter = nothing, ess_target_initial = 50,
     MaxSamplingEffort = 10,
     verbose = true, return_ConvergenceRecords = true, return_ProposedPaths = true)
 
-Fit a semi-Markov model to panel data via Monte Carlo EM. 
+Fit a semi-Markov model to panel data via Monte Carlo EM.
 
 # Arguments
 
@@ -185,14 +185,14 @@
     verbose = true, return_ConvergenceRecords = true, return_ProposedPaths = true)
 
     # check that constraints for the initial values are satisfied
-    if !isnothing(constraints) 
+    if !isnothing(constraints)
         # create constraint function and check that constraints are satisfied at the initial values
         consfun = parse_constraints(constraints.cons, model.hazards)
-        
+
         initcons = consfun(zeros(length(constraints.cons)), flatview(parameters), nothing)
         badcons = findall(initcons .< constraints.lcons .|| initcons .> constraints.ucons)
         if length(badcons) > 0
-            @error "Constraints $badcons are violated at the initial parameter values." 
+            @error "Constraints $badcons are violated at the initial parameter values."
         end
     end
 
@@ -215,7 +215,7 @@
 
     # containers for bookkeeping TPMs
     books = build_tpm_mapping(model.data)
-    
+
     # extract and initialize model parameters
     params_cur = flatview(model.parameters)
 
@@ -224,7 +224,7 @@
 
     # initialize ess target
     ess_target = ess_target_initial
-        
+
     # containers for latent sample paths, proposal and target log likelihoods, importance sampling weights
     TotImportanceWeights = zeros(nsubj)
     ess_cur = zeros(nsubj)
@@ -240,7 +240,7 @@
         loglik_target_prop[i] = ElasticArray{Float64}(undef, 0)
         ImportanceWeights[i]  = ElasticArray{Float64}(undef, 0)
     end
-    
+
     # containers for traces
     mll_trace = Vector{Float64}() # marginal loglikelihood
     ess_trace = ElasticArray{Float64}(undef, nsubj, 0) # effective sample size (one per subject)
@@ -251,7 +251,7 @@
         # if no parameters for the surrogate are provided, compute the mle of the surrogate
         if verbose
             println("Obtaining the MLE for the Markov surrogate model ...\n")
-        end 
+        end
         surrogate = fit_surrogate(model)
     else
         # if parameters for the surrogate are provided, simply create the surrogate
@@ -283,7 +283,6 @@
             cache)
     end
 
-<<<<<<< HEAD
     # containers for latent sample paths, proposal and target log likelihoods, importance sampling weights
     samplepaths        = Vector{ElasticArray{SamplePath}}(undef, nsubj)
     loglik_surrog      = Vector{ElasticArray{Float64}}(undef, nsubj)
@@ -296,21 +295,11 @@
     fill!(loglik_target_cur, ElasticVector{Float64}(undef, nparticles))
     fill!(loglik_target_prop, ElasticVector{Float64}(undef, nparticles))
     fill!(ImportanceWeights, ElasticVector{Float64}(undef, nparticles))
-    
+
     # containers for traces
     mll_trace = Vector{Float64}() # marginal loglikelihood
     ess_trace = ElasticArray{Float64}(undef, nsubj, 0) # effective sample size (one per subject)
     parameters_trace = ElasticArray{Float64}(undef, length(flatview(model.parameters)), 0) # parameter estimates
-
-    # draw sample paths
-    for i in 1:nsubj
-        for j in 1:nparticles
-            samplepaths[i][j]       = draw_samplepath(i, model, tpm_book_surrogate, hazmat_book_surrogate, books[2])
-            loglik_surrog[i][j]     = loglik(surrogate.parameters, samplepaths[i][j], surrogate.hazards, model) * model.SamplingWeights[i]
-            loglik_target_cur[i][j] = loglik(model.parameters, samplepaths[i][j], model.hazards, model) * model.SamplingWeights[i]
-            ImportanceWeights[i][j] = exp(loglik_target_cur[i][j] - loglik_surrog[i][j])
-        end
-    end
 
     # compute ess
     TotImportanceWeights = zeros(nsubj)
@@ -323,18 +312,15 @@
 
     # while ess too low, sample additional paths
     ess_target = ess_target_initial
-    npaths_additional = nparticles 
-
-=======
-    # draw additional sample paths to reach the target ess
->>>>>>> 3f059c3a
+    npaths_additional = nparticles
+
     if verbose
         println("Sampling the initial sample paths ...\n")
     end
 
     for i in 1:nsubj
         DrawAdditionalSamplePaths!(
-            i, model, ess_target, ess_cur, MaxSamplingEffort, 
+            i, model, ess_target, ess_cur, MaxSamplingEffort,
             samplepaths, loglik_surrog, loglik_target_prop, loglik_target_cur, ImportanceWeights, TotImportanceWeights,
             tpm_book_surrogate, hazmat_book_surrogate, books,
             npaths_additional, params_cur, surrogate)
@@ -349,9 +335,9 @@
         prob = OptimizationProblem(optf, params_cur, SMPanelData(model, samplepaths, ImportanceWeights, TotImportanceWeights))
     else
         optf = OptimizationFunction(loglik, Optimization.AutoForwardDiff(), cons = consfun)
-        prob = OptimizationProblem(optf, parameters, SMPanelData(model, samplepaths, ImportanceWeights, TotImportanceWeights), lcons = constraints.lcons, ucons = constraints.ucons)   
-    end
-  
+        prob = OptimizationProblem(optf, parameters, SMPanelData(model, samplepaths, ImportanceWeights, TotImportanceWeights), lcons = constraints.lcons, ucons = constraints.ucons)
+    end
+
     # go on then
     keep_going = true
     iter = 0
@@ -370,18 +356,18 @@
         # ensure that ess per person is sufficient
         for i in 1:nsubj
             DrawAdditionalSamplePaths!(
-                i, model, ess_target, ess_cur, MaxSamplingEffort, 
+                i, model, ess_target, ess_cur, MaxSamplingEffort,
                 samplepaths, loglik_surrog, loglik_target_prop, loglik_target_cur, ImportanceWeights, TotImportanceWeights,
                 tpm_book_surrogate, hazmat_book_surrogate, books,
                 npaths_additional, params_cur, surrogate)
         end
-        
+
         # recalculate the marginal log likelihood
         mll_cur = mcem_mll(loglik_target_cur, ImportanceWeights, TotImportanceWeights)
 
         # optimize the monte carlo marginal likelihood
         params_prop_optim = isnothing(constraints) ? solve(remake(prob, u0 = Vector(params_cur), p = SMPanelData(model, samplepaths, ImportanceWeights, TotImportanceWeights)), Newton()) : solve(remake(prob, u0 = Vector(params_cur), p = SMPanelData(model, samplepaths, ImportanceWeights, TotImportanceWeights)), IPNewton())
-                
+
         println("Starting optimization ...")
         #params_prop_optim = solve(remake(prob, u0 = Vector(params_cur), p = SMPanelData(model, samplepaths, ImportanceWeights, TotImportanceWeights)), Newton()) # hessian-based
         params_prop_optim = solve(remake(prob, u0 = Vector(params_cur), p = SMPanelData(model, samplepaths, ImportanceWeights, TotImportanceWeights)), BFGS()) # gradient-based
@@ -417,8 +403,8 @@
 
         if ascent_lb < 0
             # increase the target ess for the factor κ
-            ess_target = κ*ess_target            
-        else 
+            ess_target = κ*ess_target
+        else
             # cache the results
 
             # increment the iteration
@@ -427,10 +413,10 @@
             # set proposed parameter and marginal likelihood values to current values
             params_cur = params_prop
             mll_cur = mll_prop
-            
+
             # swap current and proposed log likelihoods
             loglik_target_cur, loglik_target_prop = loglik_target_prop, loglik_target_cur
-            
+
             # recalculate the importance ImportanceWeights and ess
             for i in 1:nsubj
                 ImportanceWeights[i] = exp.(loglik_target_cur[i] .- loglik_surrog[i])
@@ -447,7 +433,7 @@
             # check convergence
             convergence = ascent_ub < tol
 
-            # check whether to stop 
+            # check whether to stop
             if convergence
                 keep_going = false
                 if verbose
@@ -463,7 +449,7 @@
 
     # initialize Fisher information matrix
     fisher = zeros(Float64, length(params_cur), length(params_cur), nsubj)
-    
+
     # compute complete data gradients and hessians
     for i in 1:nsubj
 
