# """
#     fit(model::MultistateModel; alg = "ml")

# Fit a model. 
# """ 
# function fit(model::MultistateModel; alg = "ml", nparticles = 100)
    
#     # if sample paths are fully observed, maximize the likelihood directly
#     if all(model.data.obstype .== 1)
        
#         fitted = fit_exact(model)

#     elseif all(model.data.obstype .== 2) & # Multistate Markov model, panel data, no censored state
#         all(isa.(model.hazards, MultistateModels._Exponential) .|| 
#             isa.(model.hazards, MultistateModels._ExponentialPH))
        
#         fitted = fit_markov_interval(model)

#     elseif all(model.data.obstype .== 2) & 
#         !all(isa.(model.hazards, MultistateModels._Exponential) .|| 
#              isa.(model.hazards, MultistateModels._ExponentialPH))
        
#         fitted = fit_semimarkov_interval(model; nparticles = nparticles)
#     end

#     ### mixed likelihoods to add
#     # 1. Mixed panel + fully observed data, no censored states, Markov process
#         # Easy.
#     # 2. Mixed panel + fully observed data, no censored states, semi-Markov process
#         # Easy, just need to append fully observed parts of the path in proposal.
#     # 3. Mixed panel + fully observed data, with censored states, semi-Markov process
#         # Easy, just sample the censored state. 
#     # 4. Mixed panel + fully observed data, with censored states, Markov process
#         # Medium complicated - marginalize over the possible states.

#     # return fitted object
#     return fitted
# end 

"""
    fit(model::MultistateModel; constraints = nothing)

Fit a multistate model given exactly observed sample paths.
"""
function fit(model::MultistateModel; constraints = nothing)

    # initialize array of sample paths
    samplepaths = extract_paths(model; self_transitions = false)

    # extract and initialize model parameters
    parameters = flatview(model.parameters)

    # parse constraints, or not, and solve
    if isnothing(constraints)
        optf = OptimizationFunction(loglik, Optimization.AutoForwardDiff())
        prob = OptimizationProblem(optf, parameters, ExactData(model, samplepaths)) 
        sol  = solve(prob, Newton())  
    else
        # create constraint function and check that constraints are satisfied at the initial values
        consfun = parse_constraints(constraints.cons, model.hazards)
        
        initcons = consfun(zeros(length(constraints.cons)), parameters, nothing)
        badcons = findall(initcons .< constraints.lcons .|| initcons .> constraints.ucons)
        if length(badcons) > 0
            @error "Constraints $badcons are violated at the initial parameter values." 
        end

        optf = OptimizationFunction(loglik, Optimization.AutoForwardDiff(), cons = consfun)
        prob = OptimizationProblem(optf, parameters, ExactData(model, samplepaths), lcons = constraints.lcons, ucons = constraints.ucons)   
        sol  = solve(prob, IPNewton())  
    end

    # get hessian
    ll = pars -> loglik(pars, ExactData(model, samplepaths); neg=false)
    gradient = ForwardDiff.gradient(ll, sol.u)
    vcov = pinv(.-ForwardDiff.hessian(ll, sol.u))

    # wrap results
    return MultistateModelFitted(
        model.data,
        VectorOfVectors(sol.u, model.parameters.elem_ptr),
        -sol.minimum,
        vcov,
        model.hazards,
        model.totalhazards,
        model.tmat,
        model.hazkeys,
        model.subjectindices,
        model.SamplingWeights,
        model.CensoringPatterns,
        model.markovsurrogate,
        nothing, # ConvergenceRecords::Union{Nothing, NamedTuple}
        nothing, # ProposedPaths::Union{Nothing, NamedTuple}
        model.modelcall)
end


"""
    fit(model::MultistateMarkovModel; constraints = nothing)

Fit a multistate markov model to interval censored data (i.e. model.data.obstype .== 2 and all hazards are exponential with possibly piecewise homogeneous transition intensities), or a mix of panel data and exact jump times.
"""
function fit(model::Union{MultistateMarkovModel,MultistateMarkovModelCensored}; constraints = nothing)

    # containers for bookkeeping TPMs
    books = build_tpm_mapping(model.data)

    # extract and initialize model parameters
    parameters = flatview(model.parameters)

    # parse constraints, or not, and solve
    if isnothing(constraints)
        optf = OptimizationFunction(loglik, Optimization.AutoForwardDiff())
        prob = OptimizationProblem(optf, parameters, MPanelData(model, books)) 
        sol  = solve(prob, Newton())  
    else
        # create constraint function and check that constraints are satisfied at the initial values
        consfun = parse_constraints(constraints.cons, model.hazards)
        
        initcons = consfun(zeros(length(constraints.cons)), parameters, nothing)
        badcons = findall(initcons .< constraints.lcons .|| initcons .> constraints.ucons)
        if length(badcons) > 0
            @error "Constraints $badcons are violated at the initial parameter values." 
        end

        optf = OptimizationFunction(loglik, Optimization.AutoForwardDiff(), cons = consfun)
        prob = OptimizationProblem(optf, parameters, MPanelData(model, books), lcons = constraints.lcons, ucons = constraints.ucons)   
        sol  = solve(prob, IPNewton())  
    end

    # get the variance-covariance matrix
    ll = pars -> loglik(pars, MPanelData(model, books); neg=false)
    gradient = ForwardDiff.gradient(ll, sol.u)
    vcov = pinv(.-ForwardDiff.hessian(ll, sol.u))
    
    # wrap results
    return MultistateModelFitted(
        model.data,
        VectorOfVectors(sol.u, model.parameters.elem_ptr),
        -sol.minimum,
        vcov,
        model.hazards,
        model.totalhazards,
        model.tmat,
        model.hazkeys,
        model.subjectindices,
        model.SamplingWeights,
        model.CensoringPatterns,
        model.markovsurrogate,
        nothing, # ConvergenceRecords::Union{Nothing, NamedTuple}
        nothing, # ProposedPaths::Union{Nothing, NamedTuple}
        model.modelcall)
end


"""
fit(model::Union{MultistateSemiMarkovModel,MultistateSemiMarkovModelCensored}; 
<<<<<<< HEAD
npaths_initial = 10, npaths_max = 500, maxiter = 100, tol = 1e-4, α = 0.1, γ = 0.05, κ = 3,
    surrogate_parameter = nothing, ess_target_initial = 50,
    MaxSamplingEffort = 10,
    verbose = true, return_ConvergenceRecords = true, return_ProposedPaths = true)
=======
constraints = nothing, nparticles = 10, npaths_max = 500, maxiter = 100, tol = 1e-4, α = 0.1, γ = 0.05, κ = 3, surrogate_parameter = nothing, ess_target_initial = 50, MaxSamplingEffort = 10, verbose = true, return_ConvergenceRecords = true, return_ProposedPaths = true)
>>>>>>> 25124066

Fit a semi-Markov model to panel data via Monte Carlo EM. 

# Arguments

- model: multistate model object
<<<<<<< HEAD
- npaths_initial: initial number of sample paths per participant for MCEM
=======
- constraints: tuple for specifying parameter constraints
- nparticles: initial number of particles per participant for MCEM
>>>>>>> 25124066
- maxiter: maximum number of MCEM iterations
- tol: tolerance for the change in the MLL, i.e., upper bound of the stopping rule to be ruled out
- α: Standard normal quantile for asymptotic lower bound for ascent
- γ: Standard normal quantile for stopping
- κ: Inflation factor for target ESS per person, ESS_new = ESS_cur * κ
- MaxSamplingEffort: factor of the ESS needed to trigger subsampling
- verbose: print status
- return_ConvergenceRecords: save history throughout the run
- return_ProposedPaths: save latent paths and importance weights
"""
function fit(
<<<<<<< HEAD
    model::Union{MultistateSemiMarkovModel, MultistateSemiMarkovModelCensored}; 
    maxiter = 10, tol = 1e-4, α = 0.1, γ = 0.05, κ = 1.5,
    surrogate_parameter = nothing, ess_target_initial = 100, MaxSamplingEffort = 20,
=======
    model::Union{MultistateSemiMarkovModel, MultistateSemiMarkovModelCensored}; constraints = nothing, nparticles = 10, maxiter = 100, tol = 1e-4, α = 0.1, γ = 0.05, κ = 1.5,
    surrogate_parameter = nothing, ess_target_initial = 100, MaxSamplingEffort = 10,
>>>>>>> 25124066
    verbose = true, return_ConvergenceRecords = true, return_ProposedPaths = true)

    #
    # checks
    if MaxSamplingEffort <= 1
        error("MaxSamplingEffort must be greater than 1.")
    end
    if κ <= 1
        error("κ must be greater than 1.")
    end


    #
    # initialization

    # check that constraints for the initial values are satisfied
    if !isnothing(constraints) 
        # create constraint function and check that constraints are satisfied at the initial values
        consfun = parse_constraints(constraints.cons, model.hazards)
        
        initcons = consfun(zeros(length(constraints.cons)), flatview(parameters), nothing)
        badcons = findall(initcons .< constraints.lcons .|| initcons .> constraints.ucons)
        if length(badcons) > 0
            @error "Constraints $badcons are violated at the initial parameter values." 
        end
    end

    # number of subjects
    nsubj = length(model.subjectindices)

    # containers for bookkeeping TPMs
    books = build_tpm_mapping(model.data)
    
    # extract and initialize model parameters
    params_cur = flatview(model.parameters)

    # number of additional paths
    npaths_additional = 10 # we could let the user chose this value

<<<<<<< HEAD
    # initialize ess target
    ess_target = ess_target_initial
        
    # containers for latent sample paths, proposal and target log likelihoods, importance sampling weights
    TotImportanceWeights = zeros(nsubj)
    ess_cur = zeros(nsubj)
    samplepaths        = Vector{ElasticArray{SamplePath}}(undef, nsubj)
    loglik_surrog      = Vector{ElasticArray{Float64}}(undef, nsubj)
    loglik_target_cur  = Vector{ElasticArray{Float64}}(undef, nsubj)
    loglik_target_prop = Vector{ElasticArray{Float64}}(undef, nsubj)
    ImportanceWeights  = Vector{ElasticArray{Float64}}(undef, nsubj)
    for i in 1:nsubj
        samplepaths[i]        = ElasticArray{SamplePath}(undef, 0)
        loglik_surrog[i]      = ElasticArray{Float64}(undef, 0)
        loglik_target_cur[i]  = ElasticArray{Float64}(undef, 0)
        loglik_target_prop[i] = ElasticArray{Float64}(undef, 0)
        ImportanceWeights[i]  = ElasticArray{Float64}(undef, 0)
=======
        if verbose
            println("Obtaining the MLE for the Markov surrogate model ...\n")
        end

        # depends on censoring
        if isa(model, MultistateSemiMarkovModel)
            model_markov = MultistateMarkovModel(
            model.data,
            model.markovsurrogate.parameters,
            model.markovsurrogate.hazards,
            model.totalhazards,
            model.tmat,
            model.hazkeys,
            model.subjectindices,
            model.SamplingWeights,
            model.CensoringPatterns,
            model.markovsurrogate,
            model.modelcall)
        else 
            model_markov = MultistateMarkovModelCensored(
            model.data,
            model.markovsurrogate.parameters,
            model.markovsurrogate.hazards,
            model.totalhazards,
            model.tmat,
            model.emat,
            model.hazkeys,
            model.subjectindices,
            model.SamplingWeights,
            model.CensoringPatterns,
            model.markovsurrogate,
            model.modelcall)
        end

        # get mle of surrogate model
        model_markov_fitted = fit(model_markov)
        surrogate_parameter=model_markov_fitted.parameters
>>>>>>> 25124066
    end
    
    # containers for traces
    mll_trace = Vector{Float64}() # marginal loglikelihood
    ess_trace = ElasticArray{Float64}(undef, nsubj, 0) # effective sample size (one per subject)
    parameters_trace = ElasticArray{Float64}(undef, length(flatview(model.parameters)), 0) # parameter estimates


    #
    # Markov surrogate model
    if isnothing(surrogate_parameter)
        # compute the mle of the surrogate model if no parameters are provided
        if verbose
            println("Obtaining the MLE for the Markov surrogate model ...\n")
        end    
        surrogate = fit_surrogate(model)
    else
        surrogate = MarkovSurrogate(model.markovsurrogate.hazards, surrogate_parameter)
    end    

    # transition probability objects for Markov surrogate
    hazmat_book_surrogate = build_hazmat_book(Float64, model.tmat, books[1])
    tpm_book_surrogate = build_tpm_book(Float64, model.tmat, books[1])

    # allocate memory for matrix exponential
    cache = ExponentialUtilities.alloc_mem(similar(hazmat_book_surrogate[1]), ExpMethodGeneric())

    # Solve Kolmogorov equations for TPMs
    for t in eachindex(books[1])

        # compute the transition intensity matrix
        compute_hazmat!(
            hazmat_book_surrogate[t],
            surrogate.parameters,
            surrogate.hazards,
            books[1][t])

        # compute transition probability matrices
        compute_tmat!(
            tpm_book_surrogate[t],
            hazmat_book_surrogate[t],
            books[1][t],
            cache)
    end

    # draw additional sample paths to reach the target ess
    if verbose
        println("Sampling the initial sample paths ...\n")
    end

    for i in 1:nsubj
        DrawAdditionalSamplePaths!(
            i, model, ess_target, ess_cur, MaxSamplingEffort, 
            samplepaths, loglik_surrog, loglik_target_prop, loglik_target_cur, ImportanceWeights, TotImportanceWeights,
            tpm_book_surrogate, hazmat_book_surrogate, books,
            npaths_additional, params_cur, surrogate)
    end

    # get current estimate of marginal log likelihood
    mll_cur = mcem_mll(loglik_target_cur, ImportanceWeights, TotImportanceWeights)

    # optimization function + problem
    if isnothing(constraints)
        optf = OptimizationFunction(loglik, Optimization.AutoForwardDiff())
        prob = OptimizationProblem(optf, params_cur, SMPanelData(model, samplepaths, ImportanceWeights, TotImportanceWeights))
    else
        optf = OptimizationFunction(loglik, Optimization.AutoForwardDiff(), cons = consfun)
        prob = OptimizationProblem(optf, parameters, SMPanelData(model, samplepaths, ImportanceWeights, TotImportanceWeights), lcons = constraints.lcons, ucons = constraints.ucons)   
    end
  
    # go on then
    keep_going = true
    iter = 0
    convergence = false

    if verbose
        println("Initial target ESS: $(round(ess_target; digits=2)) per-subject")
        println("Range of the number of sample paths per-subject: ($(min(length.(samplepaths)...)), $(max(length.(samplepaths)...)))")
        println("Loglikelihood: $mll_cur\n")

        println("Starting the MCEM iterations ...\n")
    end

    while keep_going

        # ensure that ess per person is sufficient
        for i in 1:nsubj
            DrawAdditionalSamplePaths!(
                i, model, ess_target, ess_cur, MaxSamplingEffort, 
                samplepaths, loglik_surrog, loglik_target_prop, loglik_target_cur, ImportanceWeights, TotImportanceWeights,
                tpm_book_surrogate, hazmat_book_surrogate, books,
                npaths_additional, params_cur, surrogate)
        end
        
        # recalculate the marginal log likelihood
        mll_cur = mcem_mll(loglik_target_cur, ImportanceWeights, TotImportanceWeights)

        # optimize the monte carlo marginal likelihood
<<<<<<< HEAD
        println("Starting optimization ...")
        #params_prop_optim = solve(remake(prob, u0 = Vector(params_cur), p = SMPanelData(model, samplepaths, ImportanceWeights, TotImportanceWeights)), Newton()) # hessian-based
        params_prop_optim = solve(remake(prob, u0 = Vector(params_cur), p = SMPanelData(model, samplepaths, ImportanceWeights, TotImportanceWeights)), BFGS()) # gradient-based
=======
        params_prop_optim = isnothing(constraints) ? solve(remake(prob, u0 = Vector(params_cur), p = SMPanelData(model, samplepaths, ImportanceWeights, TotImportanceWeights)), Newton()) : solve(remake(prob, u0 = Vector(params_cur), p = SMPanelData(model, samplepaths, ImportanceWeights, TotImportanceWeights)), IPNewton())
                
>>>>>>> 25124066
        params_prop = params_prop_optim.u
        println("Done with optimization.\n")

        # recalculate the log likelihoods
        loglik!(params_prop, loglik_target_prop, SMPanelData(model, samplepaths, ImportanceWeights, TotImportanceWeights))

        # recalculate the marginal log likelihood
        mll_prop = mcem_mll(loglik_target_prop, ImportanceWeights, TotImportanceWeights)

        # change in mll
        mll_change = mll_prop - mll_cur

        # calculate the ASE for ΔQ
        ase = mcem_ase(loglik_target_prop .- loglik_target_cur, ImportanceWeights, TotImportanceWeights)

         # calculate the lower bound for ΔQ
        ascent_lb = quantile(Normal(mll_change, ase), α)
        ascent_ub = quantile(Normal(mll_change, ase), 1-γ)

        if verbose
            println("Iteration: $(iter+1)")
            println("Current target ESS: $(round(ess_target; digits=2)) per-subject")
            println("Range of the number of sample paths per-subject: ($(min(length.(samplepaths)...)), $(max(length.(samplepaths)...)))")
            println("Estimate of the marginal loglikelihood: $mll_cur")
            println("MCEM Asymptotic SE: $ase")
            println("Ascent lower bound: $ascent_lb")
            println("Ascent upper bound: $ascent_ub\n")
            #println("Time: $(Dates.format(now(), "HH:MM"))\n")
        end

        if ascent_lb < 0
            # increase the target ess for the factor κ
            ess_target = κ*ess_target            
        else 
            # cache the results

            # increment the iteration
            iter += 1

            # set proposed parameter and marginal likelihood values to current values
            params_cur = params_prop
            mll_cur = mll_prop
            
            # swap current and proposed log likelihoods
            loglik_target_cur, loglik_target_prop = loglik_target_prop, loglik_target_cur
            
            # recalculate the importance ImportanceWeights and ess
            for i in 1:nsubj
                ImportanceWeights[i] = exp.(loglik_target_cur[i] .- loglik_surrog[i])
                TotImportanceWeights[i] = sum(ImportanceWeights[i])
                NormalizedImportanceWeights = ImportanceWeights[i] ./ TotImportanceWeights[i]
                ess_cur[i] = 1 / sum(NormalizedImportanceWeights .^ 2)
            end

            # save marginal log likelihood, parameters and effective sample size
            append!(parameters_trace, params_cur)
            push!(mll_trace, mll_cur)
            append!(ess_trace, ess_cur)

            # check convergence
            convergence = ascent_ub < tol

            # check whether to stop 
            if convergence
                keep_going = false
                if verbose
                    println("The MCEM algorithm has converged.\n")
                end
            end
            if iter >= maxiter
                keep_going = false
                @warn "The maximum number of iterations ($maxiter) has been reached.\n"
            end
        end
    end

    # initialize Fisher information matrix
    fisher = zeros(Float64, length(params_cur), length(params_cur), nsubj)
    
    # compute complete data gradients and hessians
    for i in 1:nsubj

        npaths = length(samplepaths[i])

        path = Array{SamplePath}(undef, 1)
        diffres = DiffResults.HessianResult(params_cur)
        ll = pars -> (loglik(pars, ExactData(model, path); neg=false) * model.SamplingWeights[i])

        grads = Array{Float64}(undef, length(params_cur), length(samplepaths[i]))
        hesns = Array{Float64}(undef, length(params_cur), length(params_cur), npaths)
        fisher_i1 = zeros(Float64, length(params_cur), length(params_cur))
        fisher_i2 = similar(fisher_i1)

        fill!(fisher_i1, 0.0)
        fill!(fisher_i2, 0.0)

        # calculate gradient and hessian for paths
        for j in 1:npaths
            path[1] = samplepaths[i][j]
            diffres = ForwardDiff.hessian!(diffres, ll, params_cur)

            # grab hessian and gradient
            hesns[:,:,j] = DiffResults.hessian(diffres)
            grads[:,j] = DiffResults.gradient(diffres)
        end

        # accumulate
        for j in 1:npaths
            fisher_i1 .+= ImportanceWeights[i][j] * (-hesns[:,:,j] - grads[:,j] * transpose(grads[:,j]))
        end
        fisher_i1 ./= TotImportanceWeights[i]

        for j in 1:npaths
            for k in 1:npaths
                fisher_i2 .+= ImportanceWeights[i][j] * ImportanceWeights[i][k] * grads[:,j] * transpose(grads[:,k])
            end
        end
        fisher_i2 ./= TotImportanceWeights[i]^2

        fisher[:,:,i] = fisher_i1 + fisher_i2
    end

    # get the variance-covariance matrix
    vcov = inv(reduce(+, fisher, dims = 3)[:,:,1])

    # return convergence records
    ConvergenceRecords = return_ConvergenceRecords ? (mll_trace=mll_trace, ess_trace=ess_trace, parameters_trace=parameters_trace) : nothing

    # return sampled paths and importance weights
    ProposedPaths = return_ProposedPaths ? (paths=samplepaths, weights=ImportanceWeights) : nothing

    # wrap results
    return MultistateModelFitted(
        model.data,
        VectorOfVectors(params_cur, model.parameters.elem_ptr),
        mll_cur,
        vcov,
        model.hazards,
        model.totalhazards,
        model.tmat,
        model.hazkeys,
        model.subjectindices,
        model.SamplingWeights,
        model.CensoringPatterns,
        surrogate,
        ConvergenceRecords,
        ProposedPaths,
        model.modelcall)
end


"""
fit_surrogate(model::MultistateSemiMarkovModel)

Fit a Markov surrogate model. 

# Arguments

- model: multistate model object
"""
function fit_surrogate(model::MultistateSemiMarkovModel)
    surrogate = MultistateModels.MultistateMarkovModel(
        model.data,
        model.markovsurrogate.parameters,
        model.markovsurrogate.hazards,
        model.totalhazards,
        model.tmat,
        model.emat,
        model.hazkeys,
        model.subjectindices,
        model.SamplingWeights,
        model.CensoringPatterns,
        model.markovsurrogate,
        model.modelcall);
    set_crude_init!(surrogate)
    return fit(surrogate)
end


"""
fit_surrogate(model::MultistateSemiMarkovModelCensored)

Fit a Markov surrogate model with censored states. 

# Arguments

- model: multistate model object
"""
function fit_surrogate(model::MultistateSemiMarkovModelCensored)
    surrogate = MultistateModels.MultistateMarkovModelCensored(
        model.data,
        model.markovsurrogate.parameters,
        model.markovsurrogate.hazards,
        model.totalhazards,
        model.tmat,
        model.emat,
        model.hazkeys,
        model.subjectindices,
        model.SamplingWeights,
        model.CensoringPatterns,
        model.markovsurrogate,
        model.modelcall);
    set_crude_init!(surrogate)
    return fit(surrogate)
end<|MERGE_RESOLUTION|>--- conflicted
+++ resolved
@@ -155,26 +155,19 @@
 
 """
 fit(model::Union{MultistateSemiMarkovModel,MultistateSemiMarkovModelCensored}; 
-<<<<<<< HEAD
-npaths_initial = 10, npaths_max = 500, maxiter = 100, tol = 1e-4, α = 0.1, γ = 0.05, κ = 3,
+constraints = nothing, npaths_initial = 10, npaths_max = 500, maxiter = 100, tol = 1e-4, α = 0.1, γ = 0.05, κ = 3,
     surrogate_parameter = nothing, ess_target_initial = 50,
     MaxSamplingEffort = 10,
     verbose = true, return_ConvergenceRecords = true, return_ProposedPaths = true)
-=======
-constraints = nothing, nparticles = 10, npaths_max = 500, maxiter = 100, tol = 1e-4, α = 0.1, γ = 0.05, κ = 3, surrogate_parameter = nothing, ess_target_initial = 50, MaxSamplingEffort = 10, verbose = true, return_ConvergenceRecords = true, return_ProposedPaths = true)
->>>>>>> 25124066
 
 Fit a semi-Markov model to panel data via Monte Carlo EM. 
 
 # Arguments
 
 - model: multistate model object
-<<<<<<< HEAD
-- npaths_initial: initial number of sample paths per participant for MCEM
-=======
 - constraints: tuple for specifying parameter constraints
 - nparticles: initial number of particles per participant for MCEM
->>>>>>> 25124066
+- npaths_initial: initial number of sample paths per participant for MCEM
 - maxiter: maximum number of MCEM iterations
 - tol: tolerance for the change in the MLL, i.e., upper bound of the stopping rule to be ruled out
 - α: Standard normal quantile for asymptotic lower bound for ascent
@@ -186,16 +179,24 @@
 - return_ProposedPaths: save latent paths and importance weights
 """
 function fit(
-<<<<<<< HEAD
-    model::Union{MultistateSemiMarkovModel, MultistateSemiMarkovModelCensored}; 
-    maxiter = 10, tol = 1e-4, α = 0.1, γ = 0.05, κ = 1.5,
-    surrogate_parameter = nothing, ess_target_initial = 100, MaxSamplingEffort = 20,
-=======
-    model::Union{MultistateSemiMarkovModel, MultistateSemiMarkovModelCensored}; constraints = nothing, nparticles = 10, maxiter = 100, tol = 1e-4, α = 0.1, γ = 0.05, κ = 1.5,
+    model::Union{MultistateSemiMarkovModel, MultistateSemiMarkovModelCensored}; constraints = nothing, npaths_initial = 10, maxiter = 100, tol = 1e-4, α = 0.1, γ = 0.05, κ = 1.5,
     surrogate_parameter = nothing, ess_target_initial = 100, MaxSamplingEffort = 10,
->>>>>>> 25124066
     verbose = true, return_ConvergenceRecords = true, return_ProposedPaths = true)
 
+    # check MaxSamplingEffort > 1 
+    # check κ > 1 
+
+    # check that constraints for the initial values are satisfied
+    if !isnothing(constraints) 
+        # create constraint function and check that constraints are satisfied at the initial values
+        consfun = parse_constraints(constraints.cons, model.hazards)
+        
+        initcons = consfun(zeros(length(constraints.cons)), flatview(parameters), nothing)
+        badcons = findall(initcons .< constraints.lcons .|| initcons .> constraints.ucons)
+        if length(badcons) > 0
+            @error "Constraints $badcons are violated at the initial parameter values." 
+        end
+    end
     #
     # checks
     if MaxSamplingEffort <= 1
@@ -208,18 +209,6 @@
 
     #
     # initialization
-
-    # check that constraints for the initial values are satisfied
-    if !isnothing(constraints) 
-        # create constraint function and check that constraints are satisfied at the initial values
-        consfun = parse_constraints(constraints.cons, model.hazards)
-        
-        initcons = consfun(zeros(length(constraints.cons)), flatview(parameters), nothing)
-        badcons = findall(initcons .< constraints.lcons .|| initcons .> constraints.ucons)
-        if length(badcons) > 0
-            @error "Constraints $badcons are violated at the initial parameter values." 
-        end
-    end
 
     # number of subjects
     nsubj = length(model.subjectindices)
@@ -233,7 +222,6 @@
     # number of additional paths
     npaths_additional = 10 # we could let the user chose this value
 
-<<<<<<< HEAD
     # initialize ess target
     ess_target = ess_target_initial
         
@@ -251,7 +239,18 @@
         loglik_target_cur[i]  = ElasticArray{Float64}(undef, 0)
         loglik_target_prop[i] = ElasticArray{Float64}(undef, 0)
         ImportanceWeights[i]  = ElasticArray{Float64}(undef, 0)
-=======
+    end
+    
+    # containers for traces
+    mll_trace = Vector{Float64}() # marginal loglikelihood
+    ess_trace = ElasticArray{Float64}(undef, nsubj, 0) # effective sample size (one per subject)
+    parameters_trace = ElasticArray{Float64}(undef, length(flatview(model.parameters)), 0) # parameter estimates
+
+
+    #
+    # Markov surrogate model
+    if isnothing(surrogate_parameter)
+        # compute the mle of the surrogate model if no parameters are provided
         if verbose
             println("Obtaining the MLE for the Markov surrogate model ...\n")
         end
@@ -289,21 +288,9 @@
         # get mle of surrogate model
         model_markov_fitted = fit(model_markov)
         surrogate_parameter=model_markov_fitted.parameters
->>>>>>> 25124066
-    end
-    
-    # containers for traces
-    mll_trace = Vector{Float64}() # marginal loglikelihood
-    ess_trace = ElasticArray{Float64}(undef, nsubj, 0) # effective sample size (one per subject)
-    parameters_trace = ElasticArray{Float64}(undef, length(flatview(model.parameters)), 0) # parameter estimates
-
-
-    #
-    # Markov surrogate model
-    if isnothing(surrogate_parameter)
-        # compute the mle of the surrogate model if no parameters are provided
-        if verbose
-            println("Obtaining the MLE for the Markov surrogate model ...\n")
+    end
+
+    surrogate = MarkovSurrogate(model.markovsurrogate.hazards, surrogate_parameter)
         end    
         surrogate = fit_surrogate(model)
     else
@@ -388,14 +375,11 @@
         mll_cur = mcem_mll(loglik_target_cur, ImportanceWeights, TotImportanceWeights)
 
         # optimize the monte carlo marginal likelihood
-<<<<<<< HEAD
+        params_prop_optim = isnothing(constraints) ? solve(remake(prob, u0 = Vector(params_cur), p = SMPanelData(model, samplepaths, ImportanceWeights, TotImportanceWeights)), Newton()) : solve(remake(prob, u0 = Vector(params_cur), p = SMPanelData(model, samplepaths, ImportanceWeights, TotImportanceWeights)), IPNewton())
+                
         println("Starting optimization ...")
         #params_prop_optim = solve(remake(prob, u0 = Vector(params_cur), p = SMPanelData(model, samplepaths, ImportanceWeights, TotImportanceWeights)), Newton()) # hessian-based
         params_prop_optim = solve(remake(prob, u0 = Vector(params_cur), p = SMPanelData(model, samplepaths, ImportanceWeights, TotImportanceWeights)), BFGS()) # gradient-based
-=======
-        params_prop_optim = isnothing(constraints) ? solve(remake(prob, u0 = Vector(params_cur), p = SMPanelData(model, samplepaths, ImportanceWeights, TotImportanceWeights)), Newton()) : solve(remake(prob, u0 = Vector(params_cur), p = SMPanelData(model, samplepaths, ImportanceWeights, TotImportanceWeights)), IPNewton())
-                
->>>>>>> 25124066
         params_prop = params_prop_optim.u
         println("Done with optimization.\n")
 
