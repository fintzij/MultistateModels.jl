--- conflicted
+++ resolved
@@ -159,13 +159,8 @@
 - κ: Inflation factor for MCEM sample size, m_new = m_cur + m_cur/κ
 """
 function fit(
-<<<<<<< HEAD
-    model::Union{MultistateSemiMarkovModel,MultistateSemiMarkovModelCensored};
-    nparticles = 10, maxiter = 100, tol = 1e-4, α = 0.9, β = 0.3, γ = 0.05, κ = 3,
-=======
-    model::MultistateSemiMarkovModel; 
+    model::Union{MultistateSemiMarkovModel,MultistateSemiMarkovModelCensored}; 
     nparticles = 10, maxiter = 100, tol = 1e-4, α = 0.1, β = 0.3, γ = 0.05, κ = 3,
->>>>>>> 652bbcf2
     verbose = true, return_ConvergenceRecords = true, return_ProposedPaths = true)
 
     # number of subjects
