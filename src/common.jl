--- conflicted
+++ resolved
@@ -322,14 +322,10 @@
     SamplingWeights::Vector{Float64}
     CensoringPatterns::Matrix{Int64}
     markovsurrogate::MarkovSurrogate
-<<<<<<< HEAD
-    #ConvergenceRecords::NamedTuple # will include seq_loglik, seq_ess, seq_parameters
-    seq_loglik::Union{Nothing,Vector{Float64}}
-    seq_ess::Union{Nothing,ElasticArray{Float64}}
-    seq_parameters::Union{Nothing,ElasticArray{Float64}}
-=======
-    OptimizationCriteria::Union{Nothing, NamedTuple}
->>>>>>> 6de78889
+    ConvergenceRecords::Union{Nothing, NamedTuple}
+    #seq_loglik::Union{Nothing,Vector{Float64}}
+    #seq_ess::Union{Nothing,ElasticArray{Float64}}
+    #seq_parameters::Union{Nothing,ElasticArray{Float64}}
     modelcall::NamedTuple
 end
 
