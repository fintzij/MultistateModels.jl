
using DataFrames
using Distributions
using MultistateModels

#
# Model setup for simulation

# healthy-ill-dead model
h12 = Hazard(@formula(0 ~ 1), "exp", 1, 2) # healthy -> ill
h13 = Hazard(@formula(0 ~ 1), "exp", 1, 3) # healthy -> dead
h21 = Hazard(@formula(0 ~ 1), "exp", 2, 1) # ill -> healthy
h23 = Hazard(@formula(0 ~ 1), "exp", 2, 3) # ill -> dead

# parameters
par_true = (
    h12 = [log(1.1)],
    h13 = [log(0.3)],
    h21 = [log(0.7)],
    h23 = [log(0.9)])

# number of subjects
nsubj = 100 # number of subject

# observation window
tstart = 0.0
tstop = 3.0

#
# Exactly observed data

# subject data
dat = 
    DataFrame(id        = collect(1:nsubj), # subject id
              tstart    = fill(tstart, nsubj),
              tstop     = fill(tstop, nsubj),
              statefrom = fill(1, nsubj), # state at time `tstart`
              stateto   = fill(2, nsubj), # `stateto` is a placeholder before the simulation
              obstype   = fill(1, nsubj)) # `obstype=1` indicates exactly observed data

# create multistate model object
model = multistatemodel(h12, h13, h21, h23; data = dat)

# set model parameters
set_parameters!(model, par_true)

# Simulate data
simdat, paths = simulate(model; paths = true, data = true)
# since `obstype=1`, `simdat` contains the exact paths
println(simdat[1][1:30,:])

# build model with simulated data
model = multistatemodel(h12, h13, h21, h23; data = simdat[1])

# set initial values to crude estimates
set_crude_init!(model)

# fit model
# slow the first time because of compilation, but much faster the subsequent runs
model_fitted = fit(model)


# summary of results
summary_table, ll, AIC, BIC = MultistateModels.summary(model_fitted)
println(summary_table[:h12])
println(par_true[:h12]) # true value


#
# Panel data

# number of observations per subject
nobs_per_subj = 5
times_obs = collect(range(tstart, stop = tstop, length = nobs_per_subj+1))

# subject data
dat = 
    DataFrame(id = repeat(collect(1:nsubj), inner = nobs_per_subj),
              tstart = repeat(times_obs[1:nobs_per_subj], outer = nsubj),
              tstop = repeat(times_obs[2:nobs_per_subj+1], outer = nsubj),
              statefrom = fill(1, nobs_per_subj*nsubj), # `statefrom` after `tstart=0` is a placeholder before the simulation
              stateto = fill(2, nobs_per_subj*nsubj), # `stateto` is a placeholder before the simulation
              obstype = fill(2, nobs_per_subj*nsubj)) # `obstype=2` indicates panel data

# create multistate model object
model = multistatemodel(h12, h13, h21, h23; data = dat)

# set model parameters
set_crude_init!(model)
set_parameters!(model, par_true)

# Simulate data
simdat, paths = simulate(model; paths = true, data = true)
# since `obstype=2`, `simdat` contains the panel observations
println(simdat[1][1:30,:])
# compare with the simulated paths
println(paths[1])

# build model with simulated data
model = multistatemodel(h12, h13, h21, h23; data = simdat[1])

# fit model
model_fitted = fit(model)

# summary of results
summary_table, ll, AIC, BIC = MultistateModels.summary(model_fitted)
println(summary_table[:h12])
println(par_true[:h12]) # true value


#
# Mixture of exactly observed and panel data

dat = 
    DataFrame(id = repeat(collect(1:nsubj), inner = nobs_per_subj),
              tstart = repeat(times_obs[1:nobs_per_subj], outer = nsubj),
              tstop = repeat(times_obs[2:nobs_per_subj+1], outer = nsubj),
              statefrom = fill(1, nobs_per_subj*nsubj),
              stateto = fill(2, nobs_per_subj*nsubj),
              obstype = repeat(collect(1:2), outer = Int64(nobs_per_subj*nsubj/2))) # mixture of `obstype=1` and `obstype=2`

model = multistatemodel(h12, h13, h21, h23; data = dat)
set_parameters!(model, par_true)
simdat, paths = simulate(model; paths = true, data = true)

# `simdat` contains panel observations (`obstype=2`) and intervals during which the paths are exactly observed (`obstype=1`)
println(simdat[1][1:30,:])
print(paths[1])

model = multistatemodel(h12, h13, h21, h23; data = simdat[1])
model_fitted = fit(model)

summary_table, ll, AIC, BIC = MultistateModels.summary(model_fitted)
println(summary_table[:h12])
println(par_true[:h12]) # true value


#
# Covariates
<<<<<<< HEAD

=======
nsubj=25
>>>>>>> f35da698
# include a treatment effect for some transitions
h12 = Hazard(@formula(0 ~ 1 + trt), "exp", 1, 2) # healthy -> ill
h13 = Hazard(@formula(0 ~ 1), "exp", 1, 3) # healthy -> dead
h21 = Hazard(@formula(0 ~ 1 + trt), "exp", 2, 1) # ill -> healthy
h23 = Hazard(@formula(0 ~ 1), "exp", 2, 3) # ill -> dead

# parameters
par_true = (
    h12 = [log(1.1), log(1/3)], # multiplicative effect of treatmet is 1/3 (protective effect)
    h13 = [log(0.3)],
    h21 = [log(0.7), log(2)], # gets healthy twice as quickly if treated
    h23 = [log(0.9)])

# subject data with a binary covariate (trt)
dat =
  DataFrame(id        = collect(1:nsubj), # subject id
            tstart    = fill(tstart, nsubj),
            tstop     = fill(tstop, nsubj),
            statefrom = fill(1, nsubj), # state at time `tstart`
            stateto   = fill(2, nsubj), # `stateto` is a placeholder before the simulation
            obstype   = fill(1, nsubj), # `obstype=1` indicates exactly observed data
            trt       = repeat(collect(0:1), outer = Int64(nsubj/2))) # odd subjects receive the control (trt=1) and even subjects receive the treatment (trt=1)

model = multistatemodel(h12, h13, h21, h23; data = dat)
simdat, paths = simulate(model; paths = true, data = true)

par_init = (
    h12 = [log(1.1), log(1/3)] .+ randn(2), # multiplicative effect of treatmet is 1/3 (protective effect)
    h13 = [log(0.3) + randn(1)[1]],
    h21 = [log(0.7) + randn(1)[1]], # gets healthy twice as quickly if treated
    h23 = [log(0.9) + randn(1)[1]])


model = multistatemodel(h12, h13, h21, h23; data = simdat[1])
set_parameters!(model, par_init)
#set_parameters!(model, par_true) # temporary solution

model_fitted = fit(model)
summary_table, ll, AIC, BIC = MultistateModels.summary(model_fitted)
println(summary_table[:h21])
println(par_true[:h21]) # true value





#
# Semi-Marov model with panel data

# semi-Markov model
h12 = Hazard(@formula(0 ~ 1), "wei", 1, 2) # healthy -> ill
h13 = Hazard(@formula(0 ~ 1), "exp", 1, 3) # healthy -> dead
h21 = Hazard(@formula(0 ~ 1), "exp", 2, 1) # ill -> healthy
h23 = Hazard(@formula(0 ~ 1), "exp", 2, 3) # ill -> dead

# parameters
par_true = (
    h12 = [log(1.5), log(1)],
    h13 = [log(0.3)],
    h21 = [log(0.7)],
    h23 = [log(0.9)])

# subject data
nsubj=100
tstart = 0.0
tstop = 3.0
nobs_per_subj = 10
times_obs = collect(range(tstart, stop = tstop, length = nobs_per_subj+1))
dat = 
    DataFrame(id = repeat(collect(1:nsubj), inner = nobs_per_subj),
              tstart = repeat(times_obs[1:nobs_per_subj], outer = nsubj),
              tstop = repeat(times_obs[2:nobs_per_subj+1], outer = nsubj),
              statefrom = fill(1, nobs_per_subj*nsubj), # `statefrom` after `tstart=0` is a placeholder before the simulation
              stateto = fill(2, nobs_per_subj*nsubj), # `stateto` is a placeholder before the simulation
              obstype = fill(2, nobs_per_subj*nsubj)) # `obstype=2` indicates panel data

# simulate artificial data
model = multistatemodel(h12, h13, h21, h23; data = dat)
set_parameters!(model, par_true)
simdat, paths = simulate(model; paths = true, data = true)

# get mle from Markov process
h12_markov = Hazard(@formula(0 ~ 1), "exp", 1, 2)
model_markov = multistatemodel(h12_markov, h13, h21, h23; data = simdat[1])
model_markov_fitted = fit(model_markov)
mle_markov=model_markov_fitted.parameters

# use mle from
model = multistatemodel(h12, h13, h21, h23; data = simdat[1])

par_mle = (
    h12 = [log(1), mle_markov[1][1]],
    h13 = mle_markov[2],
    h21 = mle_markov[3],
    h23 = mle_markov[4])
set_parameters!(model,par_mle)

model_fitted = fit(model; verbose=true)
summary_table, ll, AIC, BIC = MultistateModels.summary(model_fitted)
println(summary_table[:h12])
println(par_true[:h12])<|MERGE_RESOLUTION|>--- conflicted
+++ resolved
@@ -137,11 +137,7 @@
 
 #
 # Covariates
-<<<<<<< HEAD
-
-=======
-nsubj=25
->>>>>>> f35da698
+
 # include a treatment effect for some transitions
 h12 = Hazard(@formula(0 ~ 1 + trt), "exp", 1, 2) # healthy -> ill
 h13 = Hazard(@formula(0 ~ 1), "exp", 1, 3) # healthy -> dead
