--- conflicted
+++ resolved
@@ -4,11 +4,7 @@
 using MultistateModels
 
 h12 = Hazard(@formula(0 ~ 1), "wei", 1, 2)
-<<<<<<< HEAD
 h23 = Hazard(@formula(0 ~ 1), "exp", 2, 3)
-=======
-h21 = Hazard(@formula(0 ~ 1), "wei", 2, 1)
->>>>>>> 3f832470
 
 nsubj = 100
 ntimes = 10
@@ -30,13 +26,8 @@
 # want mean time to event of 5
 set_parameters!(
     model, 
-<<<<<<< HEAD
     (h12 = [log(0.4), log(0.8)],
      h23 = [log(0.4)]))
-=======
-    (h12 = [log(1.5), log(0.4)],
-     h21 = [log(1.5), log(0.4)]))
->>>>>>> 3f832470
 
 simdat, paths = simulate(model; paths = true, data = true);
 
@@ -46,12 +37,8 @@
 MultistateModels.set_crude_init!(model)
 
 # fit model
-<<<<<<< HEAD
 fitted = fit(model, maxiter = 5);
 
-=======
-fitted = fit(model; tol = 1e-3, γ = 0.05, ess_target_initial = 10) 
->>>>>>> 3f832470
 
 # load libraries and functions
 using ArraysOfArrays, Optimization, Optim, StatsModels, StatsFuns, ExponentialUtilities, ElasticArrays, BenchmarkTools, Profile, ProfileView, DiffResults, ForwardDiff
