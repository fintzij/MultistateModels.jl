--- conflicted
+++ resolved
@@ -8,7 +8,6 @@
 
 # rename states 1 and 2 as state 3 then subtract 2 from all states so states start at 1
 # so 1: recovered, 2: hospitalized, 3: suppl O2, 4: NIPPV/high flow, 5: vent, 6: dead
-<<<<<<< HEAD
 
 # 1: recovered, 2: hospitalized no ICU, 3: ICU, 4: hospitalized with ICU, 5: dead
 
@@ -71,34 +70,25 @@
 end
 
 
-
-actt.stateto[actt.stateto .< 4] .= 3
-actt.statefrom .= actt.statefrom .- 2
-actt.stateto .= actt.stateto .- 2
-=======
-# actt.stateto[actt.stateto .< 4] .= 3
-# actt.statefrom .= actt.statefrom .- 2
-# actt.stateto .= actt.stateto .- 2
-
-# jon's version of preprocessing
+#= jon's version of preprocessing
 for s in unique(actt.id)
-    subj_dat = view(actt.id, findall(actt.id .== s))
+    subj_dat = @view actt[findall(actt.id .== s), :]
 
     # replace post-ICU hospitalized states
-    if [6,7] .∈ Ref(subj_dat.tstop) 
+    if any(subj_dat.stateto .∈ Ref([6,7])) 
         # find last index of 6 or 7
-        lasticu = findlast([6,7] .∈ Ref(subj_dat.tstop))
-        subjdat.stateto[findall(subj_dat.tstop[lasticu:nrow(subj_dat)] .∈ Ref([4,5]))] .= -3
+        lasticu = findlast(subj_dat.stateto .∈ Ref([6,7]))
+        subj_dat.stateto[findall(subj_dat.stateto[lasticu:nrow(subj_dat)] .∈ Ref([4,5]))] .= -4
     end
 
     # replace other non-ICU hospitalized states
-    subj_dat.stateto[findall(subj_dat.stateto .∈ Ref([4,5]))] .= -1
+    subj_dat.stateto[findall(subj_dat.stateto .∈ Ref([4,5]))] .= -2
 
     # replace ICU states
-    subj_dat.stateto[findall(subj_dat.stateto .∈ Ref([6,7]))] .= -2
+    subj_dat.stateto[findall(subj_dat.stateto .∈ Ref([6,7]))] .= -3
 
     # replace recovered states
-    subj_dat.stateto[findall(subj_dat.stateto .∈ Ref([1,2,3]))] .= -4
+    subj_dat.stateto[findall(subj_dat.stateto .∈ Ref([1,2,3]))] .= -1
 
     # recode death
     subj_dat.stateto[findall(subj_dat.stateto .== 8)] .= -5
@@ -109,8 +99,8 @@
     # fill in statefrom
     subj_dat.statefrom[Not(1)] = subj_dat.stateto[Not(last)]
 end
->>>>>>> 39424ee0
-
+ =#
+ 
 # fit exponential model with no covariates
 h21 = Hazard(@formula(0~1), "exp", 2, 1) # hosp to recovered
 h23 = Hazard(@formula(0~1), "exp", 2, 3) # hosp to suppl O2
